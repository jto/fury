--- conflicted
+++ resolved
@@ -36,18 +36,11 @@
            : Try[Target] = for {
       project   <- universe(ref.projectId)
       module    <- project(ref.moduleId)
-<<<<<<< HEAD
       _         <- universe.binaryConflicts(ref)
       binPaths  <- universe.binaryPaths(ref)
-      snapshots <- universe.checkout(ref, hierarchy, layout)
+      snapshots <- universe.checkout(ref, layout)
       sources   <- module.sources.to[List].traverse(snapshots.dir(_, layout))
     } yield Target(ref, module, project, snapshots, sources, binPaths )
-=======
-      binaries  <- module.allBinaries.to[List].traverse(_.paths).map(_.flatten)
-      checkouts <- universe.checkout(ref, layout)
-      sources   <- module.sources.to[List].traverse(_.dir(checkouts, layout))
-    } yield Target(ref, module, project, checkouts, sources, binaries )
->>>>>>> f612487b
 }
 
 case class Target(ref: ModuleRef,
