--- conflicted
+++ resolved
@@ -76,28 +76,16 @@
       cli     <- cli.hint(Args.HttpsArg)
       invoc   <- cli.read()
       https   <- ~invoc(Args.HttpsArg).isSuccess
-<<<<<<< HEAD
       running <- ~run(System.in, System.out, layout, https, cli.globalLayout)
-=======
-      running <- ~run(System.in, System.out, layout, cli.globalLayout, https)
->>>>>>> 2dc8a270
     } yield {
       System.err.println("Started bsp process ...")
       running.get()
       Done
     }
 
-<<<<<<< HEAD
-  def run(in: InputStream, out: OutputStream, layout: Layout, https: Boolean, globalLayout: GlobalLayout): Future[Void] = {
-
+  def run(in: InputStream, out: OutputStream, layout: Layout, https: Boolean, globalLayout: GlobalLayout): java.util.concurrent.Future[Void] = {
     val cancel = new Cancelator()
     val server = new FuryBuildServer(layout, cancel, https, globalLayout)
-=======
-  def run(in: InputStream, out: OutputStream, layout: Layout, globalLayout: GlobalLayout, https: Boolean): java.util.concurrent.Future[Void] = {
-
-    val cancel = new Cancelator()
-    val server = new FuryBuildServer(layout, globalLayout, cancel, https)
->>>>>>> 2dc8a270
 
     val launcher = new Launcher.Builder[BuildClient]()
       .setRemoteInterface(classOf[BuildClient])
@@ -115,11 +103,7 @@
 
 }
 
-<<<<<<< HEAD
 class FuryBuildServer(layout: Layout, cancel: Cancelator, https: Boolean, globalLayout: GlobalLayout) extends BuildServer with ScalaBuildServer {
-=======
-class FuryBuildServer(layout: Layout, globalLayout: GlobalLayout, cancel: Cancelator, https: Boolean) extends BuildServer with ScalaBuildServer {
->>>>>>> 2dc8a270
   import FuryBuildServer._
 
   private val config = Config()
