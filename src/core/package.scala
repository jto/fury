/*

    Fury, version 0.18.8. Copyright 2018-20 Jon Pretty, Propensive OÜ.

    The primary distribution site is: https://propensive.com/

    Licensed under the Apache License, Version 2.0 (the "License"); you may not use this file except in
    compliance with the License. You may obtain a copy of the License at

    http://www.apache.org/licenses/LICENSE-2.0

    Unless required by applicable law or agreed to in writing, software distributed under the License is
    distributed on an "AS IS" BASIS, WITHOUT WARRANTIES OR CONDITIONS OF ANY KIND, either express or implied.
    See the License for the specific language governing permissions and limitations under the License.

*/
package fury

import fury.text._, fury.io._

import contextual._
import escritoire._
import euphemism._
import gastronomy._
import guillotine._
import mercator._
import optometry._

import scala.collection.immutable.SortedSet
import scala.language.implicitConversions
import scala.util._

package object core extends GuillotineExtensions {
  implicit def resolverExt[T](items: Traversable[T]): ResolverExt[T] = new ResolverExt[T](items)

  implicit def sortedSetExt[T](set: SortedSet[T]): SortedSetExt[T] = new SortedSetExt[T](set)

  implicit def mapExt[K <: fury.model.Key: MsgShow, V](map: Map[K, V]): MapExt[K, V] = new MapExt[K, V](map)

  implicit def ansiShow[T: MsgShow](implicit theme: Theme): AnsiShow[T] =
    implicitly[MsgShow[T]].show(_).string(theme)

  implicit def msgShowTraversable[T: MsgShow]: MsgShow[SortedSet[T]] = xs =>
    UserMsg { theme => xs.map(implicitly[MsgShow[T]].show(_).string(theme)).join("\n") }

  implicit def stringShowOrdering[T: StringShow]: Ordering[T] =
    Ordering.String.on(implicitly[StringShow[T]].show(_))

  implicit val msgShowBoolean: MsgShow[Boolean] = if(_) msg">" else msg""
<<<<<<< HEAD
  
=======
  implicit val msgShowJson: MsgShow[Json] = json => UserMsg { theme => json.toString }
  implicit val msgShowPath: MsgShow[Path]       = path => UserMsg(_.path(path.value))
>>>>>>> fadfc618
  implicit class Waive[T](t: T) { def waive[S]: S => T = { _ => t } }
  implicit class ShortTry[T](t: T) { def unary_~ : Try[T] = Try(t) }

  implicit class TryExtensions[T](t: Try[T]) {
    def pacify(alternative: => Option[T]): Try[T] = t match {
      case Success(v) => t
      case Failure(e) => alternative match {
        case Some(v) => Success(v)
        case None => t
      }
    }
  }

  implicit class FlatMap[F[_]: Monadic, T](monad: F[T]) {
    def >>=[S](that: T => F[S]): F[S] = monad.flatMap(that(_))
    def >>[S](that: T => S): F[S] = monad.map(that(_))
  }
  
  implicit class FlatMap2[F[_]: Monadic, T1, T2](monad2: (F[T1], F[T2])) {
    def >>=[S](that: (T1, T2) => F[S]): F[S] =
      for(t1 <- monad2._1; t2 <- monad2._2; s <- that(t1, t2)) yield s
    
    def >>[S](that: (T1, T2) => S): F[S] = for(t1 <- monad2._1; t2 <- monad2._2) yield that(t1, t2)
  }
  
  implicit class FlatMap3[F[_]: Monadic, T1, T2, T3](monad3: (F[T1], F[T2], F[T3])) {
    def >>=[S](that: (T1, T2, T3) => F[S]): F[S] =
      for(t1 <- monad3._1; t2 <- monad3._2; t3 <- monad3._3; s <- that(t1, t2, t3)) yield s
    
    def >>[S](that: (T1, T2, T3) => S): F[S] =
      for(t1 <- monad3._1; t2 <- monad3._2; t3 <- monad3._3) yield that(t1, t2, t3)
  }

  implicit class FlatMap4[F[_]: Monadic, T1, T2, T3, T4](monad4: (F[T1], F[T2], F[T3], F[T4])) {
    def >>=[S](that: (T1, T2, T3, T4) => F[S]): F[S] =
      for(t1 <- monad4._1; t2 <- monad4._2; t3 <- monad4._3; t4 <- monad4._4; s  <- that(t1, t2, t3, t4))
      yield s
    
    def >>[S](that: (T1, T2, T3, T4) => S): F[S] =
      for(t1 <- monad4._1; t2 <- monad4._2; t3 <- monad4._3; t4 <- monad4._4) yield that(t1, t2, t3, t4)
  }

  implicit class FlatMap5[F[_]: Monadic, T1, T2, T3, T4, T5](monad5: (F[T1], F[T2], F[T3], F[T4], F[T5])) {
    def >>=[S](that: (T1, T2, T3, T4, T5) => F[S]): F[S] =
      for(t1 <- monad5._1; t2 <- monad5._2; t3 <- monad5._3; t4 <- monad5._4; t5 <- monad5._5; s  <- that(t1,
          t2, t3, t4, t5)) yield s
    
    def >>[S](that: (T1, T2, T3, T4, T5) => S): F[S] =
      for(t1 <- monad5._1; t2 <- monad5._2; t3 <- monad5._3; t4 <- monad5._4; t5 <- monad5._5) yield that(t1,
          t2, t3, t4, t5)
  }

  type Id[A] = A

  implicit def lensOptic[A, AId](id: AId)(implicit resolver: Resolver[A, AId]): Optic[SortedSet, Id, A] =
    new Optic[SortedSet, Id, A]("focus") {
      def map[B](v: SortedSet[A])(fn: A => B): B     = fn(v.find(resolver.matchOn(id, _)).get)
      def comap(f: SortedSet[A], g: A): SortedSet[A] = f.filterNot(resolver.matchOn(id, _)) + g
    }
}<|MERGE_RESOLUTION|>--- conflicted
+++ resolved
@@ -47,12 +47,8 @@
     Ordering.String.on(implicitly[StringShow[T]].show(_))
 
   implicit val msgShowBoolean: MsgShow[Boolean] = if(_) msg">" else msg""
-<<<<<<< HEAD
-  
-=======
   implicit val msgShowJson: MsgShow[Json] = json => UserMsg { theme => json.toString }
   implicit val msgShowPath: MsgShow[Path]       = path => UserMsg(_.path(path.value))
->>>>>>> fadfc618
   implicit class Waive[T](t: T) { def waive[S]: S => T = { _ => t } }
   implicit class ShortTry[T](t: T) { def unary_~ : Try[T] = Try(t) }
 
