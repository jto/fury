--- conflicted
+++ resolved
@@ -1005,14 +1005,11 @@
   def digestLayer(layer: Layer): LayerRef =
     LayerRef(Ogdl.serialize(Ogdl(layer)).digest[Sha256].encoded[Hex])
 
-<<<<<<< HEAD
-=======
   def create(io: Io, newLayer: Layer, layout: Layout, globalLayout: GlobalLayout): Try[LayerRef] = for {
     layerRef     <- saveLayer(newLayer, globalLayout)
     _            <- saveFocus(io, Focus(layerRef), layout)
   } yield layerRef
 
->>>>>>> 2dc8a270
   def save(io: Io, newLayer: Layer, layout: Layout, globalLayout: GlobalLayout): Try[LayerRef] = for {
     focus        <- readFocus(io, layout)
     currentLayer <- read(io, focus.layerRef, layout, globalLayout)
@@ -1020,11 +1017,7 @@
     _            <- saveFocus(io, focus.copy(layerRef = layerRef), layout)
   } yield layerRef
 
-<<<<<<< HEAD
-  def saveSchema(io: Io, layout: Layout, globalLayout: GlobalLayout, newLayer: Layer, path: ImportPath, currentLayer: Layer): Try[LayerRef] =
-=======
   private def saveSchema(io: Io, layout: Layout, globalLayout: GlobalLayout, newLayer: Layer, path: ImportPath, currentLayer: Layer): Try[LayerRef] =
->>>>>>> 2dc8a270
     if(path.isEmpty) saveLayer(newLayer, globalLayout)
     else for {
       schema    <- currentLayer.mainSchema
@@ -1036,11 +1029,7 @@
       newLayerRef <- saveLayer(newLayer, globalLayout)
     } yield newLayerRef
 
-<<<<<<< HEAD
-  def saveLayer(layer: Layer, globalLayout: GlobalLayout): Try[LayerRef] = for {
-=======
   private def saveLayer(layer: Layer, globalLayout: GlobalLayout): Try[LayerRef] = for {
->>>>>>> 2dc8a270
     layerRef <- ~digestLayer(layer)
     _        <- (globalLayout.layersPath / layerRef.key).writeSync(Ogdl.serialize(Ogdl(layer)))
   } yield layerRef
