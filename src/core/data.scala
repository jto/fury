--- conflicted
+++ resolved
@@ -171,12 +171,8 @@
               },
               artifact.params,
               artifact.intransitive,
-<<<<<<< HEAD
+              artifact.sourcePaths,
               allDependenciesGraph(ref).map(hash(_))).digest[Md5]
-=======
-              artifact.sourcePaths,
-              graph(ref).map(hash(_))).digest[Md5]
->>>>>>> bbcb0143
         }
     )
   }
