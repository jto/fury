--- conflicted
+++ resolved
@@ -782,15 +782,9 @@
                           else Success(())
     
     published          <- conf.published.ascribe(ImportHasNoRemote())
-<<<<<<< HEAD
-    (newPub, artifact) <- getNewLayer(published, version, Pointer.Root)
-    newLayer           <- Layer.get(artifact.layerRef, Some(newPub))
-    layerRef           <- newLayer.ref
-=======
     (newPub, layerRef) <- getNewLayer(conf.layerRef, published, version, Pointer.Root)
     newLayer           <- Layer.get(layerRef, Some(newPub))
     layerRef           <- Layer.store(newLayer)
->>>>>>> b0b1b64e
   } yield conf.copy(layerRef = layerRef, published = Some(newPub))
 
   private def updateAll(layer: Layer,
@@ -818,17 +812,12 @@
     published          <- imported.remote.ascribe(ImportHasNoRemote())
     (newPub, newRef)   <- getNewLayer(imported.layerRef, published, version, pointer / importId)
     newLayer           <- Layer.get(newRef, Some(newPub))
-    //_                  <- ~log.info(msg"newLayer = ${artifact.layerRef}/$newPub")
 
     newLayer           <- if(recursive) ~updateAll(newLayer, pointer / importId,
                               newLayer.imports.map(_.id).to[List], recursive, None) else ~newLayer
     
-<<<<<<< HEAD
-    layerRef           <- newLayer.ref
-=======
     layerRef           <- Layer.store(newLayer)
     layer              <- ~(Layer(_.imports(importId).remote)(layer) = Some(newPub))
->>>>>>> b0b1b64e
     layer              <- ~(Layer(_.imports(importId).layerRef)(layer) = layerRef)
   } yield layer
 
