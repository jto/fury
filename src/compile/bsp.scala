--- conflicted
+++ resolved
@@ -121,11 +121,7 @@
       targets       <- graph.keys.map { ref =>
                          Target(ref, universe, layout).map(ref -> _)
                        }.sequence.map(_.toMap)
-<<<<<<< HEAD
-      snapshots     <- graph.keys.traverse(universe.checkout(_, hierarchy, layout))
-=======
-      snapshots     <- graph.keys.map(universe.checkout(_, layout)).sequence
->>>>>>> f612487b
+      snapshots     <- graph.keys.traverse(universe.checkout(_, layout))
     } yield Structure(modules.toMap, graph, snapshots.foldLeft(Snapshots(Map()))(_ ++ _), targets)
 
   private def getBuild(structure: Structure, bti: BuildTargetIdentifier): Try[Build] = {
