/*
   ╔═══════════════════════════════════════════════════════════════════════════════════════════════════════════╗
   ║ Fury, version 0.8.0. Copyright 2018-20 Jon Pretty, Propensive OÜ.                                         ║
   ║                                                                                                           ║
   ║ The primary distribution site is: https://propensive.com/                                                 ║
   ║                                                                                                           ║
   ║ Licensed under  the Apache License,  Version 2.0 (the  "License"); you  may not use  this file  except in ║
   ║ compliance with the License. You may obtain a copy of the License at                                      ║
   ║                                                                                                           ║
   ║     http://www.apache.org/licenses/LICENSE-2.0                                                            ║
   ║                                                                                                           ║
   ║ Unless required  by applicable law  or agreed to in  writing, software  distributed under the  License is ║
   ║ distributed on an "AS IS" BASIS, WITHOUT WARRANTIES OR CONDITIONS OF ANY KIND, either express or implied. ║
   ║ See the License for the specific language governing permissions and limitations under the License.        ║
   ╚═══════════════════════════════════════════════════════════════════════════════════════════════════════════╝
*/
package fury

import fury.strings._, fury.io._, fury.core._, fury.model._

import guillotine._
import mercator._
import Args._

import scala.collection.immutable.SortedSet
import scala.util._

import Lenses.on

object ModuleCli {

  case class Context(override val cli: Cli[CliParam[_]],
                     override val layout: Layout,
                     override val layer: Layer,
                     override val conf: FuryConf,
                     optProject: Option[Project])
             extends MenuContext(cli, layout, layer, conf)

  def context(cli: Cli[CliParam[_]])(implicit log: Log) = for {
    layout       <- cli.layout
    conf         <- Layer.readFuryConf(layout)
    layer        <- Layer.read(layout, conf)
    schema       <- ~layer.schemas.findBy(SchemaId.default).toOption
    cli          <- cli.hint(ProjectArg, schema.map(_.projects).getOrElse(Nil))
    optProjectId <- ~schema.flatMap { s => cli.peek(ProjectArg).orElse(s.main) }
    optProject   <- ~schema.flatMap { s => optProjectId.flatMap(s.projects.findBy(_).toOption) }
  } yield Context(cli, layout, layer, conf, optProject)

  def select(ctx: Context)(implicit log: Log): Try[ExitStatus] = {
    import ctx._
    for {
      cli      <- cli.hint(ModuleArg, optProject.to[List].flatMap(_.modules))
      call     <- cli.call()
      project  <- optProject.ascribe(UnspecifiedProject())
      moduleId <- ~call(ModuleArg).toOption
      moduleId <- moduleId.ascribe(UnspecifiedModule())
      _        <- project(moduleId)
      focus    <- ~Lenses.focus(optSchemaId, true)
      layer    <- focus(layer, _.lens(_.projects(on(project.id)).main)) = Some(Some(moduleId))
      _        <- ~Layer.save(layer, layout)
    } yield log.await()
  }

  def list(ctx: Context)(implicit log: Log): Try[ExitStatus] = {
    import ctx._
    for {
      project <- optProject.ascribe(UnspecifiedProject())
      cli     <- cli.hint(RawArg)
      call    <- cli.call()
      raw     <- ~call(RawArg).isSuccess
      rows    <- ~project.modules.to[List]

      table   <- ~Tables().show(Tables().modules(project.id, project.main), cli.cols, rows,
                     raw)(_.id)
      _       <- ~log.infoWhen(!raw)(conf.focus(project.id))
      _       <- ~log.rawln(table.mkString("\n"))
    } yield log.await()
  }

  def add(ctx: Context)(implicit log: Log): Try[ExitStatus] = {
    import ctx._
    val defaultCompiler = ModuleRef.JavaRef
    for {
      cli            <- cli.hint(ModuleNameArg)
      cli            <- cli.hint(ArtifactArg)
      cli            <- cli.hint(HiddenArg, List("on", "off"))
      schema         <- layer.schemas.findBy(SchemaId.default)
      cli            <- cli.hint(CompilerArg, ModuleRef.JavaRef :: schema.compilerRefs(layout, true))
      cli            <- cli.hint(KindArg, Kind.all)
      optKind        <- ~cli.peek(KindArg)

      cli            <- optKind match {
                          case Some(Application) =>
                            for (cli <- cli.hint(MainArg)) yield cli
                          case Some(Plugin) =>
                            for(cli <- cli.hint(MainArg); cli <- cli.hint(PluginArg)) yield cli
                          case None | Some(Benchmarks | Library | Compiler) =>
                            ~cli
                        }

      call           <- cli.call()
      project        <- optProject.ascribe(UnspecifiedProject())
      moduleArg      <- call(ModuleNameArg)
      moduleId       <- project.modules.unique(moduleArg)
      compilerId     <- ~call(CompilerArg).toOption
      compilerRef    <- compilerId.map(resolveToCompiler(ctx, _))
                            .orElse(project.compiler.map(~_)).getOrElse(~defaultCompiler)
      module         = Module(moduleId, compiler = compilerRef)

      module         <- ~call(KindArg).toOption.map { k => module.copy(kind = k) }.getOrElse(module)
      module         <- ~call(HiddenArg).toOption.map { h => module.copy(hidden = h) }.getOrElse(module)
      module         <- ~call(ArtifactArg).toOption.map(Some(_).filterNot(_.key.isEmpty)).map { a =>
                            module.copy(artifact = a) }.getOrElse(module)
      
      module         <- ~call(MainArg).toOption.fold(module) { m => module.copy(main = if(m.key.isEmpty) None else
                            Some(m)) }

      module         <- ~call(PluginArg).toOption.fold(module) { p => module.copy(plugin = if(p.key.isEmpty) None else
                            Some(p)) }

      layer          <- Lenses.updateSchemas(optSchemaId, layer, true)(Lenses.layer.modules(_, project.id)) {
                            (lens, ws) => lens.modify(layer)((_: SortedSet[Module]) + module) }

      layer          <- Lenses.updateSchemas(optSchemaId, layer, true)(Lenses.layer.mainModule(_, project.id)) {
                            (lens, ws) => lens(ws) = Some(module.id) }

      layer          <- if(project.compiler.isEmpty && compilerRef != defaultCompiler) Lenses.updateSchemas(optSchemaId, layer, true)(
                            Lenses.layer.compiler(_, project.id)) { (lens, ws) =>
                            log.info(msg"Setting default compiler for project ${project.id} to ${compilerRef}")
                            lens(ws) = Some(compilerRef)
                        } else Try(layer)

      _              <- ~Layer.save(layer, layout)
      schema         <- layer.schemas.findBy(SchemaId.default)
      _              <- ~Compilation.asyncCompilation(schema, module.ref(project), layout, false)
      _              <- ~log.info(msg"Set current module to ${module.id}")
    } yield log.await()
  }

  private def resolveToCompiler(ctx: Context, reference: String)(implicit log: Log): Try[ModuleRef] = for {
    project            <- ctx.optProject.ascribe(UnspecifiedProject())
    moduleRef          <- ModuleRef.parse(project.id, reference, true).ascribe(InvalidValue(reference))
    availableCompilers  = ctx.layer.schemas.flatMap(_.compilerRefs(ctx.layout, https = true))
    _                  <- if(availableCompilers.contains(moduleRef)) ~() else Failure(UnknownModule(moduleRef))
  } yield moduleRef

  def remove(ctx: Context)(implicit log: Log): Try[ExitStatus] = {
    import ctx._
    for {
      cli      <- cli.hint(ModuleArg, optProject.to[List].flatMap(_.modules))
      schema   <- layer.schemas.findBy(SchemaId.default)
      cli      <- cli.hint(CompilerArg, schema.compilerRefs( layout, true))
      call     <- cli.call()
      moduleId <- call(ModuleArg)
      project  <- optProject.ascribe(UnspecifiedProject())
      module   <- project.modules.findBy(moduleId)

      layer    <- Lenses.updateSchemas(optSchemaId, layer, true)(Lenses.layer.modules(_, project.id)) {
                      (lens, ws) => lens.modify(ws)((_: SortedSet[Module]).filterNot(_.id == module.id)) }

      layer    <- Lenses.updateSchemas(optSchemaId, layer, true)(Lenses.layer.mainModule(_, project.id)) {
                      (lens, ws) => if(lens(ws) == Some(moduleId)) lens(ws) = None else ws }

      _        <- ~Layer.save(layer, layout)
      _        <- ~Compilation.asyncCompilation(schema, module.ref(project), layout, false)
    } yield log.await()
  }

  def update(ctx: Context)(implicit log: Log): Try[ExitStatus] = {
    import ctx._
    for {
      cli         <- cli.hint(ModuleArg, optProject.to[List].flatMap(_.modules))
      cli         <- cli.hint(ArtifactArg)
      cli         <- cli.hint(HiddenArg, List("on", "off"))
      schema      <- layer.schemas.findBy(SchemaId.default)
      cli         <- cli.hint(CompilerArg, ModuleRef.JavaRef :: schema.compilerRefs(layout, true))
      cli         <- cli.hint(KindArg, Kind.all)
      cli         <- cli.hint(ForceArg)
      optModuleId <- ~cli.peek(ModuleArg).orElse(optProject.flatMap(_.main))

      optModule   <- Success { for {
                       project  <- optProject
                       moduleId <- optModuleId
                       module   <- project.modules.findBy(moduleId).toOption
                     } yield module }

      cli         <- cli.hint(ModuleNameArg, optModuleId.to[List])
      optKind     <- ~cli.peek(KindArg).orElse(optModule.map(_.kind))
      
      cli         <- optKind match {
                       case Some(Application) =>
                         for (cli <- cli.hint(MainArg)) yield cli
                       case Some(Plugin) =>
                         for (cli <- cli.hint(MainArg); cli <- cli.hint(PluginArg)) yield cli
                       case Some(Compiler) =>
                         for (cli <- cli.hint(BloopSpecArg)) yield cli
                       case None | Some(Library | Benchmarks) =>
                         ~cli
                     }

      call        <- cli.call()
      compilerId  <- ~call(CompilerArg).toOption
      project     <- optProject.ascribe(UnspecifiedProject())
      module      <- optModule.ascribe(UnspecifiedModule())
      compilerRef <- compilerId.toSeq.traverse(resolveToCompiler(ctx, _)).map(_.headOption)
      hidden      <- ~call(HiddenArg).toOption
      artifact    <- ~call(ArtifactArg).toOption.map(Some(_).filterNot(_.key.isEmpty))
      mainClass   <- ~cli.peek(MainArg)
      pluginName  <- ~cli.peek(PluginArg)
      newId       <- ~call(ModuleNameArg).toOption
      name        <- newId.to[List].traverse(project.modules.unique(_)).map(_.headOption)
      
      bloopSpec   <- cli.peek(BloopSpecArg).to[List].traverse { v =>
                       BloopSpec.unapply(v).ascribe(InvalidValue(v))
                     }.map(_.headOption)

      force       <- ~call(ForceArg).isSuccess
      focus       <- ~Lenses.focus(optSchemaId, force)
      layer       <- focus(layer, _.lens(_.projects(on(project.id)).modules(on(module.id)).kind)) = optKind

      layer       <- focus(layer, _.lens(_.projects(on(project.id)).modules(on(module.id)).compiler)) =
                         compilerRef

      layer       <- focus(layer, _.lens(_.projects(on(project.id)).modules(on(module.id)).hidden)) =
                         hidden

      layer       <- focus(layer, _.lens(_.projects(on(project.id)).modules(on(module.id)).artifact)) =
                         artifact

      layer       <- focus(layer, _.lens(_.projects(on(project.id)).modules(on(module.id)).bloopSpec)) =
                         bloopSpec.map(Some(_))

      layer       <- focus(layer, _.lens(_.projects(on(project.id)).modules(on(module.id)).main)) =
                         mainClass.map(Some(_))

      layer       <- focus(layer, _.lens(_.projects(on(project.id)).modules(on(module.id)).plugin)) =
                         pluginName.map(Some(_))

      layer       <- if(newId.isEmpty || project.main != Some(module.id)) ~layer
                     else focus(layer, _.lens(_.projects(on(project.id)).main)) = Some(newId)

      layer       <- focus(layer, _.lens(_.projects(on(project.id)).modules(on(module.id)).id)) = name
      _           <- ~Layer.save(layer, layout)
      _           <- ~Compilation.asyncCompilation(schema, module.ref(project), layout, false)
    } yield log.await()
  }
}

object BinaryCli {

  case class BinariesCtx(moduleCtx: ModuleCli.Context, optModule: Option[Module])

  def context(cli: Cli[CliParam[_]])(implicit log: Log) = for {
    ctx         <- ModuleCli.context(cli)
    cli         <- cli.hint(ModuleArg, ctx.optProject.to[List].flatMap(_.modules))
    optModuleId <- ~cli.peek(ModuleArg).orElse(ctx.optProject.flatMap(_.main))

    optModule   <- Success { for {
                      project  <- ctx.optProject
                      moduleId <- optModuleId
                      module   <- project.modules.findBy(moduleId).toOption
                    } yield module }

  } yield BinariesCtx(ctx.copy(cli = cli), optModule)

  def list(ctx: BinariesCtx)(implicit log: Log): Try[ExitStatus] = {
    import ctx._, moduleCtx._
    for {
      cli     <- cli.hint(RawArg)
      call    <- cli.call()
      raw     <- ~call(RawArg).isSuccess
      project <- optProject.ascribe(UnspecifiedProject())
      module  <- optModule.ascribe(UnspecifiedModule())
      rows    <- ~module.allBinaries.to[List]
      table   <- ~Tables().show(Tables().binaries, cli.cols, rows, raw)(_.id)
      _       <- ~log.infoWhen(!raw)(conf.focus(project.id, module.id))
      _       <- ~log.rawln(table.mkString("\n"))
    } yield log.await()
  }

  def update(ctx: BinariesCtx)(implicit log: Log): Try[ExitStatus] = {
    import ctx._, moduleCtx._
    for {
      cli         <- cli.hint(BinaryArg, optModule.to[List].flatMap(_.binaries))
      cli         <- cli.hint(VersionArg)
      call        <- cli.call()
      binaryArg   <- call(BinaryArg)
      versionArg  <- call(VersionArg)
      project     <- optProject.ascribe(UnspecifiedProject())
      module      <- optModule.ascribe(UnspecifiedModule())
      binary      <- module.binaries.findBy(binaryArg)
      
      layer       <- Lenses.updateSchemas(optSchemaId, layer, true)(Lenses.layer.binaries(_, project.id,
                         module.id))(_(_) -= binary)

      _           <- ~Layer.save(layer, layout)
      schema      <- layer.schemas.findBy(SchemaId.default)
      _           <- ~Compilation.asyncCompilation(schema, module.ref(project), layout, false)

    } yield log.await()
  }

  def remove(ctx: BinariesCtx)(implicit log: Log): Try[ExitStatus] = {
    import ctx._, moduleCtx._
    for {
      cli         <- cli.hint(BinaryArg, optModule.to[List].flatMap(_.binaries))
      call        <- cli.call()
      binaryArg   <- call(BinaryArg)
      project     <- optProject.ascribe(UnspecifiedProject())
      module      <- optModule.ascribe(UnspecifiedModule())
      binaryToDel <- module.binaries.findBy(binaryArg)
      
      layer       <- Lenses.updateSchemas(optSchemaId, layer, true)(Lenses.layer.binaries(_, project.id,
                         module.id))(_(_) -= binaryToDel)

      _           <- ~Layer.save(layer, layout)
      schema      <- layer.schemas.findBy(SchemaId.default)
      _           <- ~Compilation.asyncCompilation(schema, module.ref(project), layout, false)
    } yield log.await()
  }

  def add(ctx: BinariesCtx)(implicit log: Log): Try[ExitStatus] = {
    import ctx._, moduleCtx._
    for {
      cli        <- cli.hint(BinaryArg)
      cli        <- cli.hint(BinaryNameArg)
      cli        <- cli.hint(BinaryRepoArg, List(RepoId("central")))
      call       <- cli.call()
      project    <- optProject.ascribe(UnspecifiedProject())
      module     <- optModule.ascribe(UnspecifiedModule())
      binSpecArg <- call(BinSpecArg)
      binName    <- ~call(BinaryNameArg).toOption
      repoId     <- ~call(BinaryRepoArg).getOrElse(BinRepoId.Central)
      binary     <- Binary(binName, repoId, binSpecArg)
      _          <- module.binaries.unique(binary.id)

      layer      <- Lenses.updateSchemas(optSchemaId, layer, true)(Lenses.layer.binaries(_, project.id,
                        module.id))(_(_) += binary)
      
      _          <- ~Layer.save(layer, layout)
      schema     <- layer.schemas.findBy(SchemaId.default)
      _          <- ~Compilation.asyncCompilation(schema, module.ref(project), layout, false)
    } yield log.await()
  }
}

object OptionCli {

  case class ParamCtx(moduleCtx: ModuleCli.Context, optModule: Option[Module])

  def context(cli: Cli[CliParam[_]])(implicit log: Log) =
    for {
      ctx         <- ModuleCli.context(cli)
      cli         <- cli.hint(ModuleArg, ctx.optProject.to[List].flatMap(_.modules))
      optModuleId <- ~cli.peek(ModuleArg).orElse(ctx.optProject.flatMap(_.main))

      optModule   <- Success { for {
                       project  <- ctx.optProject
                       moduleId <- optModuleId
                       module   <- project.modules.findBy(moduleId).toOption
                     } yield module }

    } yield ParamCtx(ctx.copy(cli = cli), optModule)

  def list(ctx: ParamCtx)(implicit log: Log): Try[ExitStatus] = ctx.moduleCtx.layout.session { session =>
    import ctx._, moduleCtx._
    for {
      cli         <- cli.hint(RawArg)
      call        <- cli.call()
      raw         <- ~call(RawArg).isSuccess
      project     <- optProject.ascribe(UnspecifiedProject())
      module      <- optModule.ascribe(UnspecifiedModule())
      compiler    <- ~module.compiler
<<<<<<< HEAD
      schema      <- defaultSchema
      compilation <- Compilation.syncCompilation(schema, module.ref(project), layout, true, session)
=======
      schema      <- layer.schemas.findBy(SchemaId.default)
      compilation <- Compilation.syncCompilation(schema, module.ref(project), layout, true)
>>>>>>> 1648b008
      rows        <- compilation.aggregatedOpts(module.ref(project), layout)
      showRows    <- ~rows.to[List].filter(_.compiler == compiler)
      _           <- ~log.infoWhen(!raw)(conf.focus(project.id, module.id))
      table       <- ~Tables().show(Tables().opts, cli.cols, showRows, raw)(_.value.id)
      _           <- ~log.rawln(table.mkString("\n"))
    } yield log.await()
  }

  def remove(ctx: ParamCtx)(implicit log: Log): Try[ExitStatus] = {
    import ctx._, moduleCtx._
    for {
      cli      <- cli.hint(OptArg, optModule.to[List].flatMap(_.opts))
      cli      <- cli.hint(PersistentArg)
      call     <- cli.call()
      paramArg <- call(OptArg)
      persist  <- ~call(PersistentArg).isSuccess
      project  <- optProject.ascribe(UnspecifiedProject())
      module   <- optModule.ascribe(UnspecifiedModule())
      opt      <- ~module.opts.find(_.id == paramArg)

      layer    <- opt.fold(Lenses.updateSchemas(optSchemaId, layer, true)(Lenses.layer.opts(_, project.id, module.id))(_(_) += Opt(paramArg, persist, true))) { o =>
                    Lenses.updateSchemas(optSchemaId, layer, true)(Lenses.layer.opts(_, project.id, module.id))(_(_) -= o)
                  }

      _        <- ~Layer.save(layer, layout)
      schema   <- layer.schemas.findBy(SchemaId.default)
      _        <- ~Compilation.asyncCompilation(schema, module.ref(project), layout, false)
    } yield log.await()
  }

  def define(ctx: ParamCtx)(implicit log: Log): Try[ExitStatus] = {
    import ctx._, moduleCtx._
    for {
      cli         <- cli.hint(OptArg)
      cli         <- cli.hint(DescriptionArg)
      cli         <- cli.hint(TransformArg)
      cli         <- cli.hint(PersistentArg)
      call        <- cli.call()
      option      <- call(OptArg)
      module      <- optModule.ascribe(UnspecifiedModule())
      project     <- optProject.ascribe(UnspecifiedProject())
      description <- ~call(DescriptionArg).getOrElse("")
      persist     <- ~call(PersistentArg).isSuccess
      transform   <- ~call.suffix
      optDef      <- ~OptDef(option, description, transform, persist)

      layer       <- Lenses.updateSchemas(optSchemaId, layer, true)(Lenses.layer.optDefs(_, project.id,
                         module.id))(_(_) += optDef)
      
      _           <- ~Layer.save(layer, layout)
    } yield log.await()
  }

  def undefine(ctx: ParamCtx)(implicit log: Log): Try[ExitStatus] = {
    import ctx._, moduleCtx._
    for {
      cli         <- cli.hint(OptArg)
      call        <- cli.call()
      option      <- call(OptArg)
      module      <- optModule.ascribe(UnspecifiedModule())
      project     <- optProject.ascribe(UnspecifiedProject())
      optDef      <- module.optDefs.findBy(option)
      
      layer       <- Lenses.updateSchemas(optSchemaId, layer, true)(Lenses.layer.optDefs(_, project.id,
                         module.id))(_(_) -= optDef)

      _           <- ~Layer.save(layer, layout)
    } yield log.await()
  }

  def add(ctx: ParamCtx)(implicit log: Log): Try[ExitStatus] = ctx.moduleCtx.layout.session { session =>
    import ctx._, moduleCtx._
    for {
      optDefs  <- ~(for {
                    project     <- optProject
                    module      <- optModule
                    schema      <- layer.schemas.findBy(SchemaId.default).toOption
                    compilation <- Compilation.syncCompilation(schema, module.ref(project), layout,
                                       true, session).toOption
                    optDefs     <- compilation.aggregatedOptDefs(module.ref(project)).toOption
                  } yield optDefs.map(_.value.id)).getOrElse(Set())
      
      cli      <- cli.hint(OptArg, optDefs)
      cli      <- cli.hint(PersistentArg)
      call     <- cli.call()
      project  <- optProject.ascribe(UnspecifiedProject())
      module   <- optModule.ascribe(UnspecifiedModule())
      paramArg <- call(OptArg)
      persist  <- ~call(PersistentArg).isSuccess
      param    <- ~Opt(paramArg, persist, remove = false)

      layer    <- Lenses.updateSchemas(optSchemaId, layer, true)(Lenses.layer.opts(_, project.id, module.id))(
                     _(_) += param)

      _        <- ~Layer.save(layer, layout)
      schema   <- layer.schemas.findBy(SchemaId.default)
      _        <- ~Compilation.asyncCompilation(schema, module.ref(project), layout, false)
    } yield log.await()
  }
}<|MERGE_RESOLUTION|>--- conflicted
+++ resolved
@@ -371,13 +371,8 @@
       project     <- optProject.ascribe(UnspecifiedProject())
       module      <- optModule.ascribe(UnspecifiedModule())
       compiler    <- ~module.compiler
-<<<<<<< HEAD
-      schema      <- defaultSchema
+      schema      <- layer.schemas.findBy(SchemaId.default)
       compilation <- Compilation.syncCompilation(schema, module.ref(project), layout, true, session)
-=======
-      schema      <- layer.schemas.findBy(SchemaId.default)
-      compilation <- Compilation.syncCompilation(schema, module.ref(project), layout, true)
->>>>>>> 1648b008
       rows        <- compilation.aggregatedOpts(module.ref(project), layout)
       showRows    <- ~rows.to[List].filter(_.compiler == compiler)
       _           <- ~log.infoWhen(!raw)(conf.focus(project.id, module.id))
