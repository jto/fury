--- conflicted
+++ resolved
@@ -180,14 +180,11 @@
   lazy val workDir: Path = (furyDir / "work").extant()
   lazy val sharedDir: Path = (furyDir / "build" / uniqueId).extant()
   lazy val logsDir: Path = (furyDir / "logs").extant()
-<<<<<<< HEAD
  
   def session[T](action: SessionId => T) = Sessions.assign(baseDir)(action)
 
-=======
   lazy val bspLogsDir: Path = (logsDir / "bsp").extant()
   
->>>>>>> 12a7ab19
   def bloopConfig(targetId: TargetId): Path = bloopDir.extant() / str"${targetId.key}.json"
   def outputDir(targetId: TargetId): Path = (analysisDir / targetId.key).extant()
   def workDir(targetId: TargetId): Path = (workDir / targetId.key).extant()
