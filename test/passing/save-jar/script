fury layer init 
fury project add -n scala
fury module add -n compiler -t compiler
fury module update -C scala-lang.org:scala-compiler:2.12.8
fury binary add -b org.scala-lang:scala-compiler:2.12.8
fury project add -n foo
fury module add -n lib -c scala/compiler
mkdir -p src/lib
fury source add -d src/lib
echo 'object Constants { val text = "Hello World\n" }' > src/lib/constants.scala
fury module add -n app -c scala/compiler -t application -M HelloWorld
fury permission require -C java.util.PropertyPermission -T scala.maven.version.number -A read
fury permission require -C java.util.PropertyPermission -T scala.version.number -A read
fury permission require -C java.util.PropertyPermission -T scala.time -A read
fury permission require -C java.util.PropertyPermission -T scala.copyright.string -A read
fury permission require -C java.util.PropertyPermission -T test.property -A read
fury permission require -C java.lang.RuntimePermission -T getenv.TEST1
fury permission require -C java.io.FilePermission -T '.content' -A write
fury dependency add -l lib
mkdir -p src/app
fury source add -d src/app
echo 'object HelloWorld extends App { new java.io.PrintWriter(".content") { write(Constants.text); close() } }' > src/app/hw.scala
mkdir -p out
<<<<<<< HEAD
fury module update --artifact app
fury build save --dir out --output linear
=======
fury build run --dir out --output linear
>>>>>>> cddc1ab7
echo $?
ls out
jar tf out/app.jar | sort --ignore-case
unzip -qq out/app.jar META-INF/MANIFEST.MF | sort --ignore-case
cat META-INF/MANIFEST.MF<|MERGE_RESOLUTION|>--- conflicted
+++ resolved
@@ -21,12 +21,8 @@
 fury source add -d src/app
 echo 'object HelloWorld extends App { new java.io.PrintWriter(".content") { write(Constants.text); close() } }' > src/app/hw.scala
 mkdir -p out
-<<<<<<< HEAD
 fury module update --artifact app
-fury build save --dir out --output linear
-=======
 fury build run --dir out --output linear
->>>>>>> cddc1ab7
 echo $?
 ls out
 jar tf out/app.jar | sort --ignore-case
